"""
Telemetry data processing and analysis service
"""

from typing import Dict, Any, List, Optional, Tuple
import pandas as pd
import numpy as np
import pickle
import base64
from datetime import datetime, timezone
# Using River for online learning instead of scikit-learn
from river import preprocessing, metrics
import io
from app.models.telemetry_models import TelemetryFeatures, FeatureProcessor
from app.models.ml_algorithms import AlgorithmConfiguration
from app.services.river_ml_service import RiverMLService
from app.analyzers import AdvancedRacingAnalyzer


# Utility functions to replace sklearn functionality
def train_test_split(X, y, test_size=0.2, random_state=42):
    """Simple train/test split replacement"""
    np.random.seed(random_state)
    n_samples = len(X)
    n_test = int(n_samples * test_size)
    indices = np.random.permutation(n_samples)
    test_indices = indices[:n_test]
    train_indices = indices[n_test:]
    
    if isinstance(X, pd.DataFrame):
        X_train = X.iloc[train_indices]
        X_test = X.iloc[test_indices]
    else:
        X_train = X[train_indices]
        X_test = X[test_indices]
    
    if isinstance(y, pd.Series):
        y_train = y.iloc[train_indices]
        y_test = y.iloc[test_indices]
    else:
        y_train = y[train_indices]
        y_test = y[test_indices]
    
    return X_train, X_test, y_train, y_test


def mean_squared_error(y_true, y_pred):
    """Calculate MSE"""
    return np.mean((y_true - y_pred) ** 2)


def mean_absolute_error(y_true, y_pred):
    """Calculate MAE"""
    return np.mean(np.abs(y_true - y_pred))


def r2_score(y_true, y_pred):
    """Calculate R² score"""
    ss_res = np.sum((y_true - y_pred) ** 2)
    ss_tot = np.sum((y_true - np.mean(y_true)) ** 2)
    return 1 - (ss_res / ss_tot) if ss_tot != 0 else 0


def accuracy_score(y_true, y_pred):
    """Calculate accuracy"""
    return np.mean(y_true == y_pred)


class SimpleStandardScaler:
    """Simple StandardScaler replacement"""
    def __init__(self):
        self.mean_ = None
        self.scale_ = None
    
    def fit(self, X):
        self.mean_ = np.mean(X, axis=0)
        self.scale_ = np.std(X, axis=0)
        self.scale_[self.scale_ == 0] = 1  # Avoid division by zero
        return self
    
    def transform(self, X):
        return (X - self.mean_) / self.scale_
    
    def fit_transform(self, X):
        return self.fit(X).transform(X)


class TelemetryService:
    """Service for telemetry data processing and analysis with River-based online learning capabilities"""
    
    def __init__(self):
        self.telemetry_features = TelemetryFeatures()
        self.algorithm_config = AlgorithmConfiguration()
        self.river_ml_service = RiverMLService()  # New River-based ML service
        
        # Model types supported for different prediction tasks
        self.model_types = {
            "lap_time_prediction": "regression",
            "sector_time_prediction": "regression", 
            "performance_classification": "classification", 
            "setup_recommendation": "classification",
            "tire_strategy": "classification",
            "fuel_consumption": "regression",
            "brake_performance": "regression",
            "overtaking_opportunity": "classification",
            "racing_line_optimization": "regression",
            "weather_adaptation": "regression",
            "consistency_analysis": "regression",
            "damage_prediction": "classification"
        }
    
    async def train_ai_model(self, 
                           telemetry_data: List[Dict[str, Any]], 
                           target_variable: str,
                           model_type: str = "lap_time_prediction",
                           preferred_algorithm: Optional[str] = None,
                           existing_model_data_from_db: List[Dict[str, Any]] = None,
                           user_id: Optional[str] = None,) -> Dict[str, Any]:
        """
        Train AI model on telemetry data with support for online learning using River
        
        Args:
            telemetry_data: List of telemetry data dictionaries
            target_variable: The variable to predict (e.g., 'lap_time', 'sector_time')
            model_type: Type of model to train
            preferred_algorithm: Override the default algorithm for this task
            existing_model_data_from_db:  data about existing model for incremental training
            user_id: User identifier for tracking
            use_river: Whether to use River for online learning (default: True)
         
        Returns:
            Dict containing trained model data and metrics for backend storage
        """
        try:

            # Use the new River-based online learning service
            return await self.river_ml_service.train_online_model(
                telemetry_data=telemetry_data,
<<<<<<< HEAD
                target_name=target_variable,
                model_type=model_type,
=======
                target_variable=target_variable,
                ai_model_type=model_type,
>>>>>>> 22e98776
                preferred_algorithm=preferred_algorithm,
                existing_model_data_for_db=existing_model_data_from_db,
                user_id=user_id
            )
                
        except Exception as e:
            return {
                "success": False,
                "error": f"Training failed: {str(e)}",
                "model_type": model_type,
                "algorithm_used": preferred_algorithm or "unknown"
            }
    
    async def predict_with_model(self, 
                               telemetry_data: Dict[str, Any],
                               model_data: str,
                               model_type: str,
                               use_river: bool = True) -> Dict[str, Any]:
        """
        Make predictions using a trained model
        
        Args:
            telemetry_data: Current telemetry data for prediction
            model_data: Base64 encoded model data
            model_type: Type of model
            use_river: Whether to use River model (default: True)
        
        Returns:
            Prediction results
        """
        try:
            if use_river:
                # Use River-based prediction
                return await self.river_ml_service.predict_online(
                    telemetry_data=telemetry_data,
                    model_data=model_data,
                    model_type=model_type
                )
            else:
                # Legacy scikit-learn prediction (deprecated)
                return await self._predict_legacy_model(
                    telemetry_data=telemetry_data,
                    model_data=model_data,
                    model_type=model_type
                )
                
        except Exception as e:
            return {
                "success": False,
                "error": f"Prediction failed: {str(e)}",
                "model_type": model_type
            }
    
    def _prepare_features_and_target(self, df: pd.DataFrame, target_variable: str, model_type: str = "lap_time_prediction") -> Tuple[Optional[np.ndarray], Optional[np.ndarray], List[str]]:
        """Prepare features and target variable for training
        Args:
            df: DataFrame with telemetry data
            target_variable: Target variable name
            model_type: Type of prediction task for feature selection
        Returns: 
            X: valid feature matrix, y: valid target vector, feature_names: list of feature names
        """
        
        try:
            # Check if target variable exists
            if target_variable not in df.columns:
                return None, None, []
            
            # Get target values
            y = df[target_variable].values

            # mask identifying invalid target values: NaN and inf, less than or equal to 0
            valid_mask = ~(np.isnan(y) | np.isinf(y) | (y <= 0))
            if not np.any(valid_mask):
                return None, None, []
            
            # Get performance-critical features based on task using centralized feature selection
            feature_names = self.telemetry_features.get_features_for_model_type(model_type)
            
            # Filter and get features that exist in the data
            available_features = self.telemetry_features.filter_available_features(feature_names, df.columns.tolist())
            
            if not available_features:
                return None, None, []
            
            # Prepare feature matrix
            X = df[available_features].values
            
            # Apply valid mask to both X and y
            X = X[valid_mask]
            y = y[valid_mask]
            
            # Handle NaN and inf values in features
            X = np.nan_to_num(X, nan=0.0, posinf=0.0, neginf=0.0)
            
            return X, y, available_features
            
        except Exception as e:
            print(f"Error preparing features: {str(e)}")
            return None, None, []
    
    def _serialize_model(self, model, scaler, algorithm_name: str = "unknown") -> str:
        """Serialize model and scaler to base64 string for storage"""
        try:
            model_data = {
                "model": model,
                "scaler": scaler,
                "algorithm_name": algorithm_name,
                "serialization_version": "2.0"
            }
            
            # Serialize to bytes
            buffer = io.BytesIO()
            pickle.dump(model_data, buffer)
            buffer.seek(0)
            
            # Encode to base64 string
            model_bytes = buffer.getvalue()
            encoded_model = base64.b64encode(model_bytes).decode('utf-8')
            
            return encoded_model
            
        except Exception as e:
            raise Exception(f"Model serialization failed: {str(e)}")
    
    def _deserialize_model(self, model_data: str) -> Tuple[Any, Any]:
        """Deserialize model and scaler from base64 string"""
        try:
            # Decode from base64
            model_bytes = base64.b64decode(model_data.encode('utf-8'))
            
            # Deserialize from bytes
            buffer = io.BytesIO(model_bytes)
            loaded_data = pickle.load(buffer)
            
            # Handle both old and new serialization formats
            if isinstance(loaded_data, dict):
                model = loaded_data.get("model")
                scaler = loaded_data.get("scaler")
                algorithm_name = loaded_data.get("algorithm_name", "unknown")
                return model, scaler
            else:
                # Old format compatibility
                return loaded_data, None
            
        except Exception as e:
            raise Exception(f"Model deserialization failed: {str(e)}")
    
    def _get_model_version(self, existing_model_data: Optional[str]) -> int:
        """Get the next model version number"""
        if existing_model_data:
            return 2  # Incremental update
        else:
            return 1  # New model
    
    def _get_training_summary(self, df: pd.DataFrame) -> Dict[str, Any]:
        """Generate summary of training data"""
        return {
            "total_records": len(df),
            "features_available": len(df.columns),
            "data_quality_score": self._calculate_data_quality_score(df),
            "session_duration": self._estimate_session_duration(df)
        }
    
    def _calculate_data_quality_score(self, df: pd.DataFrame) -> float:
        """Calculate a data quality score (0-100)"""
        try:
            # Calculate missing data percentage
            missing_percentage = (df.isnull().sum().sum() / (len(df) * len(df.columns))) * 100
            
            # Calculate score based on completeness and size
            completeness_score = max(0, 100 - missing_percentage)
            size_score = min(100, len(df) / 10)  # Assume 1000 records = 100 score
            
            return float((completeness_score + size_score) / 2)
            
        except:
            return 50.0  # Default score
    
    def _estimate_session_duration(self, df: pd.DataFrame) -> Optional[float]:
        """Estimate session duration in minutes"""
        try:
            if 'timestamp' in df.columns:
                duration = (df['timestamp'].max() - df['timestamp'].min()) / 60
                return float(duration)
            return None
        except:
            return None
    
    def _generate_training_recommendations(self, metrics: Dict[str, Any], algorithm_config: Dict[str, Any]) -> List[str]:
        """Generate recommendations based on training metrics and algorithm"""
        recommendations = []
        algorithm_name = algorithm_config.get("name", "unknown")
        algorithm_type = algorithm_config.get("type", "regression")
        
        # Performance-based recommendations
        if algorithm_type == "regression":
            test_r2 = metrics.get("test_r2", 0)
            if test_r2 < 0.7:
                recommendations.append("Model performance could be improved with more training data")
            if test_r2 < 0.5:
                recommendations.append(f"Poor performance with {algorithm_name} - consider trying alternative algorithms")
        else:
            test_accuracy = metrics.get("test_accuracy", 0)
            if test_accuracy < 0.8:
                recommendations.append("Classification accuracy could be improved with more diverse training data")
        
        # Overfitting detection
        if metrics.get("test_mse", float('inf')) > metrics.get("train_mse", 0) * 2:
            if algorithm_name in ["random_forest", "gradient_boosting"]:
                recommendations.append("Model may be overfitting - consider reducing n_estimators or max_depth")
            elif algorithm_name == "neural_network":
                recommendations.append("Model may be overfitting - consider adding dropout or reducing hidden layer size")
            else:
                recommendations.append("Model may be overfitting - consider regularization")
        
        # Data size recommendations
        training_samples = metrics.get("training_samples", 0)
        if training_samples < 100:
            recommendations.append("Small training dataset - collect more data for better performance")
        elif training_samples < 50 and algorithm_name in ["neural_network", "svr"]:
            recommendations.append(f"{algorithm_name} typically requires more data - consider using simpler algorithms")
        
        # Algorithm-specific recommendations
        if algorithm_name == "linear_regression" and metrics.get("test_r2", 0) < 0.6:
            recommendations.append("Linear model may be too simple - consider non-linear algorithms like Random Forest")
        elif algorithm_name == "neural_network" and training_samples < 500:
            recommendations.append("Neural networks work best with larger datasets - consider ensemble methods")
        elif algorithm_name == "knn" and training_samples > 10000:
            recommendations.append("KNN can be slow with large datasets - consider faster algorithms")
        
        return recommendations
    
    def _calculate_performance_grade(self, r2_score: float) -> str:
        """Calculate performance grade based on R2 score"""
        if r2_score >= 0.9:
            return "A"
        elif r2_score >= 0.8:
            return "B"
        elif r2_score >= 0.7:
            return "C"
        elif r2_score >= 0.6:
            return "D"
        else:
            return "F"
    
    def _generate_evaluation_recommendations(self, metrics: Dict[str, Any]) -> List[str]:
        """Generate recommendations based on evaluation metrics"""
        recommendations = []
        
        r2 = metrics.get("r2", 0)
        if r2 < 0.7:
            recommendations.append("Consider collecting more diverse training data")
        if r2 < 0.5:
            recommendations.append("Model performance is poor - may need feature engineering")
        
        mae = metrics.get("mae", 0)
        if mae > 5.0:  # Assuming time-based predictions
            recommendations.append("High prediction error - review feature selection")
        
        return recommendations

    async def get_model_insights(self, 
                               model_data: str,
                               feature_importance_top_n: int = 10,
                               use_river: bool = True) -> Dict[str, Any]:
        """
        Get insights about a trained model including feature importance
        
        Args:
            model_data: Base64 encoded model data
            feature_importance_top_n: Number of top features to return
            use_river: Whether to use River model (default: True)
        
        Returns:
            Model insights and feature importance
        """
        try:
            if use_river:
                # Use River-based insights
                return await self.river_ml_service.get_model_insights(
                    model_data=model_data,
                    feature_importance_top_n=feature_importance_top_n
                )
            else:
                # Legacy scikit-learn insights (deprecated)
                return await self._get_legacy_model_insights(
                    model_data=model_data,
                    feature_importance_top_n=feature_importance_top_n
                )
                
        except Exception as e:
            return {
                "success": False,
                "error": f"Model insights failed: {str(e)}"
            }
    
    def _get_model_parameters(self, model) -> Dict[str, Any]:
        """Extract key model parameters"""
        try:
            params = {}
            if hasattr(model, 'n_estimators'):
                params['n_estimators'] = model.n_estimators
            if hasattr(model, 'max_depth'):
                params['max_depth'] = model.max_depth
            if hasattr(model, 'learning_rate'):
                params['learning_rate'] = model.learning_rate
            if hasattr(model, 'alpha'):
                params['alpha'] = model.alpha
            return params
        except:
            return {}

    async def _generate_ai_performance_insights(self, 
                                              telemetry_data: List[Dict[str, Any]], 
                                              model_data: str, 
                                              session_id: str) -> Dict[str, Any]:
        """Generate AI-powered performance insights"""
        try:
            insights = {
                "session_id": session_id,
                "predictions": [],
                "improvement_areas": [],
                "confidence_scores": {}
            }
            
            # Sample a few data points for prediction
            sample_size = min(10, len(telemetry_data))
            sample_data = telemetry_data[:sample_size]
            
            for i, data_point in enumerate(sample_data):
                prediction_result = await self.predict_with_model(
                    telemetry_data=data_point,
                    model_data=model_data,
                    model_type="lap_time_prediction"
                )
                
                if prediction_result.get("success"):
                    insights["predictions"].append({
                        "data_point": i,
                        "predicted_lap_time": prediction_result["prediction"],
                        "confidence": prediction_result.get("confidence")
                    })
            
            # Generate improvement suggestions based on predictions
            if insights["predictions"]:
                avg_predicted_time = np.mean([p["predicted_lap_time"] for p in insights["predictions"]])
                insights["improvement_areas"] = [
                    f"Predicted average lap time: {avg_predicted_time:.3f}s",
                    "Focus on consistency in predicted weak sectors",
                    "AI suggests optimization in cornering phases"
                ]
            
            return insights
            
        except Exception as e:
            return {"error": f"AI insights generation failed: {str(e)}"}
    
    async def get_telemetry_insights(self, session_id: str, data_types: List[str] = None) -> Dict[str, Any]:
        """Get detailed telemetry insights"""
        try:
            data_types = data_types or ["speed", "acceleration"]
            insights = {
                "session_id": session_id,
                "insights": {}
            }
            
            for data_type in data_types:
                if data_type == "speed":
                    insights["insights"]["speed"] = {
                        "max_speed": 287.5,
                        "avg_speed": 145.2,
                        "speed_zones": {
                            "high_speed": 0.35,
                            "medium_speed": 0.45,
                            "low_speed": 0.20
                        }
                    }
                elif data_type == "acceleration":
                    insights["insights"]["acceleration"] = {
                        "max_acceleration": 2.8,
                        "max_deceleration": -4.2,
                        "avg_acceleration": 0.45
                    }
                elif data_type == "braking":
                    insights["insights"]["braking"] = {
                        "brake_pressure_avg": 0.78,
                        "brake_temperature": 650,
                        "braking_zones": 12
                    }
                elif data_type == "steering":
                    insights["insights"]["steering"] = {
                        "max_steering_angle": 45.2,
                        "steering_smoothness": 0.88,
                        "corrections_per_lap": 3.2
                    }
            
            return insights
            
        except Exception as e:
            return {"error": f"Telemetry insights failed: {str(e)}"}
    
    async def compare_sessions(self, session_ids: List[str], comparison_metrics: List[str] = None) -> Dict[str, Any]:
        """Compare multiple racing sessions"""
        try:
            comparison_metrics = comparison_metrics or ["lap_times"]
            
            comparison = {
                "sessions": session_ids,
                "comparison": {}
            }
            
            for metric in comparison_metrics:
                if metric == "lap_times":
                    comparison["comparison"]["lap_times"] = {
                        session_ids[0]: {"best": 89.234, "average": 91.567},
                        session_ids[1] if len(session_ids) > 1 else "session_2": {"best": 88.945, "average": 90.823}
                    }
                elif metric == "sectors":
                    comparison["comparison"]["sectors"] = {
                        session_ids[0]: {"sector_1": 28.5, "sector_2": 31.2, "sector_3": 29.8},
                        session_ids[1] if len(session_ids) > 1 else "session_2": {"sector_1": 28.2, "sector_2": 30.9, "sector_3": 30.1}
                    }
                elif metric == "consistency":
                    comparison["comparison"]["consistency"] = {
                        session_ids[0]: 0.92,
                        session_ids[1] if len(session_ids) > 1 else "session_2": 0.95
                    }
            
            # Generate insights
            comparison["insights"] = [
                "Session 2 shows better lap times overall",
                "Sector 2 improvement opportunities in both sessions",
                "Consistency improved in latest session"
            ]
            
            return comparison
            
        except Exception as e:
            return {"error": f"Session comparison failed: {str(e)}"}
    
    
    def validate_telemetry_data(self, data: Dict[str, Any]) -> Dict[str, Any]:
        """Validate telemetry data quality and completeness"""
        try:
            # Convert to DataFrame for processing
            df = pd.DataFrame(data)
            feature_processor = FeatureProcessor(df)
            
            return {
                "validation_results": feature_processor.validate_features(),
                "data_quality": self._assess_data_quality(df),
                "recommendations": self._generate_recommendations(df)
            }
        except Exception as e:
            return {"error": f"Validation failed: {str(e)}"}
    
    def analyze_telemetry_session(self, data: Dict[str, Any], analysis_type: str = "comprehensive") -> Dict[str, Any]:
        """Analyze telemetry data for a racing session"""
        try:
            # Convert to DataFrame for processing
            df = pd.DataFrame(data)
            analyzer = AdvancedRacingAnalyzer(df)
            
            if analysis_type == "comprehensive":
                return analyzer.get_telemetry_summary()
            elif analysis_type == "performance":
                return analyzer.feature_processor.extract_performance_metrics()
            else:
                return {"error": f"Unknown analysis type: {analysis_type}"}
                
        except Exception as e:
            return {"error": f"Analysis failed: {str(e)}"}
    
    def get_available_features(self) -> Dict[str, List[str]]:
        """Get all available telemetry features by category"""
        return {
            "physics": self.telemetry_features.PHYSICS_FEATURES,
            "graphics": self.telemetry_features.GRAPHICS_FEATURES,
            "static": self.telemetry_features.STATIC_FEATURES
        }
    
    def _assess_data_quality(self, df: pd.DataFrame) -> Dict[str, Any]:
        """Assess the quality of telemetry data"""
        return {
            "total_records": len(df),
            "missing_data_percentage": (df.isnull().sum().sum() / (len(df) * len(df.columns))) * 100,
            "data_types": {col: str(dtype) for col, dtype in df.dtypes.items()},
            "numeric_columns": len(df.select_dtypes(include=['number']).columns),
            "categorical_columns": len(df.select_dtypes(include=['object']).columns)
        }
    
    def _generate_recommendations(self, df: pd.DataFrame) -> List[str]:
        """Generate recommendations for data improvement"""
        recommendations = []
        
        # Check for missing data
        missing_percentage = (df.isnull().sum().sum() / (len(df) * len(df.columns))) * 100
        if missing_percentage > 5:
            recommendations.append(f"High missing data percentage ({missing_percentage:.1f}%) - consider data cleaning")
        
        # Check data size
        if len(df) < 100:
            recommendations.append("Small dataset size - consider collecting more data for better analysis")
        
        return recommendations<|MERGE_RESOLUTION|>--- conflicted
+++ resolved
@@ -136,13 +136,8 @@
             # Use the new River-based online learning service
             return await self.river_ml_service.train_online_model(
                 telemetry_data=telemetry_data,
-<<<<<<< HEAD
-                target_name=target_variable,
-                model_type=model_type,
-=======
                 target_variable=target_variable,
                 ai_model_type=model_type,
->>>>>>> 22e98776
                 preferred_algorithm=preferred_algorithm,
                 existing_model_data_for_db=existing_model_data_from_db,
                 user_id=user_id
