--- conflicted
+++ resolved
@@ -45,13 +45,6 @@
         let points: RacingTurningPoint[] = [];
         myData.map((point) => {
             points.push({
-<<<<<<< HEAD
-                type: 0,
-                index: position.id,
-                position: [position.point[0], position.point[1]],
-            })
-        })
-=======
                 type: point.type,
                 index: point.index,
                 position: [point.position[0], point.position[1]],
@@ -60,7 +53,6 @@
             })
         })
         console.log(points);
->>>>>>> 059f3b13
         return points;
     }
 
